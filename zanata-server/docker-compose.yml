version: "2.1"
services:
  zanatadb:
    image: "mariadb:10.1"
    restart: on-failure
    container_name: "zanatadb"
    command: "--character-set-server=utf8 --collation-server=utf8_general_ci"
    volumes:
      - zanata-db:/var/lib/mysql:Z
    environment:
      - MYSQL_RANDOM_ROOT_PASSWORD=yes
      - MYSQL_USER=${ZANATA_MYSQL_USER}
      - MYSQL_PASSWORD=${ZANATA_MYSQL_PASSWORD}
      - MYSQL_DATABASE=${ZANATA_MYSQL_DATABASE}
    healthcheck:
      test: ["CMD", "mysqladmin", "ping", "--silent"]
  zanata:
    image: "zanata/server:$ZANATA_VERSION"
    container_name: "zanata"
    ports:
      - "$ZANATA_PORT:8080"
    volumes:
      - zanata-files:/var/lib/zanata
    depends_on:
      zanatadb:
        condition: service_healthy
    environment:
      - ZANATA_HOME=/var/lib/zanata
      - DB_HOSTNAME=zanatadb
<<<<<<< HEAD
      - DB_SCHEMA=${ZANATA_MYSQL_DATABASE}
      - DB_USERNAME=${ZANATA_MYSQL_USER}
      - DB_PASSWORD=${ZANATA_MYSQL_PASSWORD}
      - MAIL_HOST=${ZANATA_MAIL_HOST}
      - MAIL_PORT=${ZANATA_MAIL_PORT}
      - MAIL_USERNAME=${ZANATA_MAIL_USERNAME}
      - MAIL_PASSWORD=${ZANATA_MAIL_PASSWORD}
      - MAIL_TLS=${ZANATA_MAIL_TLS}
      - MAIL_SSL=${ZANATA_MAIL_SSL}
=======
      - DB_PORTNUMBER=3306
      - DB_SCHEMA=$ZANATA_MYSQL_DATABASE
      - DB_USERNAME=$ZANATA_MYSQL_USER
      - DB_PASSWORD=$ZANATA_MYSQL_PASSWORD
>>>>>>> 23957f2e
volumes:
  zanata-files:
  zanata-db:<|MERGE_RESOLUTION|>--- conflicted
+++ resolved
@@ -27,22 +27,16 @@
     environment:
       - ZANATA_HOME=/var/lib/zanata
       - DB_HOSTNAME=zanatadb
-<<<<<<< HEAD
       - DB_SCHEMA=${ZANATA_MYSQL_DATABASE}
       - DB_USERNAME=${ZANATA_MYSQL_USER}
       - DB_PASSWORD=${ZANATA_MYSQL_PASSWORD}
+      - DB_PORTNUMBER=3306
       - MAIL_HOST=${ZANATA_MAIL_HOST}
       - MAIL_PORT=${ZANATA_MAIL_PORT}
       - MAIL_USERNAME=${ZANATA_MAIL_USERNAME}
       - MAIL_PASSWORD=${ZANATA_MAIL_PASSWORD}
       - MAIL_TLS=${ZANATA_MAIL_TLS}
       - MAIL_SSL=${ZANATA_MAIL_SSL}
-=======
-      - DB_PORTNUMBER=3306
-      - DB_SCHEMA=$ZANATA_MYSQL_DATABASE
-      - DB_USERNAME=$ZANATA_MYSQL_USER
-      - DB_PASSWORD=$ZANATA_MYSQL_PASSWORD
->>>>>>> 23957f2e
 volumes:
   zanata-files:
   zanata-db: